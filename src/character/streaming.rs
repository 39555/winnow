--- conflicted
+++ resolved
@@ -32,17 +32,10 @@
 /// assert_eq!(parser(""), Err(Err::Incomplete(Needed::new(1))));
 /// ```
 ///
-<<<<<<< HEAD
-/// **WARNING:** Deprecated, replaced with [`nom8::character::char`][crate::character::char] with input wrapped in [`nom8::input::Streaming`][crate::input::Streaming]
-#[deprecated(
-  since = "8.0.0",
-  note = "Replaced with `nom8::character::char` with input wrapped in `nom8::input::Streaming`"
-=======
-/// **WARNING:** Deprecated, replaced with [`nom::bytes::one_of`][crate::bytes::one_of] with input wrapped in [`nom::input::Streaming`][crate::input::Streaming]
-#[deprecated(
-  since = "8.0.0",
-  note = "Replaced with `nom::bytes::one_of` with input wrapped in `nom::input::Streaming`"
->>>>>>> fb3a8a11
+/// **WARNING:** Deprecated, replaced with [`nom8::bytes::one_of`][crate::bytes::one_of] with input wrapped in [`nom8::input::Streaming`][crate::input::Streaming]
+#[deprecated(
+  since = "8.0.0",
+  note = "Replaced with `nom8::bytes::one_of` with input wrapped in `nom8::input::Streaming`"
 )]
 pub fn char<I, Error: ParseError<I>>(c: char) -> impl Fn(I) -> IResult<I, char, Error>
 where

--- conflicted
+++ resolved
@@ -385,14 +385,9 @@
       return Err(Err::Failure(E::from_error_kind(input, ErrorKind::ManyMN)));
     }
 
-<<<<<<< HEAD
-    let max_initial_capacity = MAX_INITIAL_CAPACITY_BYTES / crate::lib::std::mem::size_of::<O>();
-    let mut res = crate::lib::std::vec::Vec::with_capacity(min.clamp(0, max_initial_capacity));
-=======
     let max_initial_capacity =
       MAX_INITIAL_CAPACITY_BYTES / crate::lib::std::mem::size_of::<O>().max(1);
     let mut res = crate::lib::std::vec::Vec::with_capacity(min.min(max_initial_capacity));
->>>>>>> 869f8972
     for count in 0..max {
       let len = input.input_len();
       match parse.parse(input.clone()) {
@@ -571,14 +566,9 @@
 {
   move |i: I| {
     let mut input = i.clone();
-<<<<<<< HEAD
-    let max_initial_capacity = MAX_INITIAL_CAPACITY_BYTES / crate::lib::std::mem::size_of::<O>();
-    let mut res = crate::lib::std::vec::Vec::with_capacity(count.clamp(0, max_initial_capacity));
-=======
     let max_initial_capacity =
       MAX_INITIAL_CAPACITY_BYTES / crate::lib::std::mem::size_of::<O>().max(1);
     let mut res = crate::lib::std::vec::Vec::with_capacity(count.min(max_initial_capacity));
->>>>>>> 869f8972
 
     for _ in 0..count {
       let input_ = input.clone();

--- conflicted
+++ resolved
@@ -5,13 +5,7 @@
 #[macro_use]
 extern crate nom;
 
-<<<<<<< HEAD
-use nom::{space, Err, IResult, Needed, be_u16, le_u64};
-=======
-#[cfg(feature = "alloc")]
-use nom::le_u64;
-use nom::{Err, IResult, Needed, space, be_u16};
->>>>>>> 7ab7a1b4
+use nom::{space, Err, IResult, Needed, le_u64};
 use nom::types::CompleteByteSlice;
 
 #[allow(dead_code)]
@@ -111,6 +105,7 @@
 
 #[test]
 fn usize_length_bytes_issue() {
+  use nom::be_u16;
   let _: IResult<&[u8], &[u8], u32> = length_bytes!(b"012346", be_u16);
 }
 
@@ -154,10 +149,7 @@
         ) >>
         (b) ));
 
-<<<<<<< HEAD
-=======
 #[cfg(feature = "alloc")]
->>>>>>> 7ab7a1b4
 fn issue_302(input: &[u8]) -> IResult<&[u8], Option<Vec<u64>>> {
   do_parse!(input, entries: cond!(true, count!(le_u64, 3)) >> (entries))
 }

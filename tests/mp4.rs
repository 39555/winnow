#![allow(dead_code)]

#[macro_use]
extern crate nom;

use nom::{HexDisplay,Needed,IResult,be_u16,be_u32,be_u64,be_f32,ErrorKind};
use nom::{Consumer,ConsumerState,Move,Input,Producer,FileProducer};
use nom::IResult::*;
use nom::Err::*;

use std::str;
use std::io::SeekFrom;

fn mp4_box(input:&[u8]) -> IResult<&[u8], &[u8]> {
  match be_u32(input) {
    Done(i, offset) => {
      let sz: usize = offset as usize;
      if i.len() >= sz - 4 {
        Done(&i[(sz-4)..], &i[0..(sz-4)])
      } else {
        Incomplete(Needed::Size(offset as usize + 4))
      }
    }
    Error(e)      => Error(e),
    Incomplete(e) => Incomplete(e)
  }
}

#[derive(PartialEq,Eq,Debug)]
struct FileType<'a> {
  major_brand:         &'a str,
  major_brand_version: &'a [u8],
  compatible_brands:   Vec<&'a str>
}

#[allow(non_snake_case)]
#[derive(Debug,Clone)]
pub struct Mvhd32 {
  version_flags: u32, // actually:
  // version: u8,
  // flags: u24       // 3 bytes
  created_date:  u32,
  modified_date: u32,
  scale:         u32,
  duration:      u32,
  speed:         f32,
  volume:        u16, // actually a 2 bytes decimal
  /* 10 bytes reserved */
  scaleA:        f32,
  rotateB:       f32,
  angleU:        f32,
  rotateC:       f32,
  scaleD:        f32,
  angleV:        f32,
  positionX:     f32,
  positionY:     f32,
  scaleW:        f32,
  preview:       u64,
  poster:        u32,
  selection:     u64,
  current_time:  u32,
  track_id:      u32
}

#[allow(non_snake_case)]
#[derive(Debug,Clone)]
pub struct Mvhd64 {
  version_flags: u32, // actually:
  // version: u8,
  // flags: u24       // 3 bytes
  created_date:  u64,
  modified_date: u64,
  scale:         u32,
  duration:      u64,
  speed:         f32,
  volume:        u16, // actually a 2 bytes decimal
  /* 10 bytes reserved */
  scaleA:        f32,
  rotateB:       f32,
  angleU:        f32,
  rotateC:       f32,
  scaleD:        f32,
  angleV:        f32,
  positionX:     f32,
  positionY:     f32,
  scaleW:        f32,
  preview:       u64,
  poster:        u32,
  selection:     u64,
  current_time:  u32,
  track_id:      u32
}

#[allow(non_snake_case)]
named!(mvhd32 <&[u8], MvhdBox>,
  chain!(
  version_flags: be_u32 ~
  created_date:  be_u32 ~
  modified_date: be_u32 ~
  scale:         be_u32 ~
  duration:      be_u32 ~
  speed:         be_f32 ~
  volume:        be_u16 ~ // actually a 2 bytes decimal
              take!(10) ~
  scale_a:       be_f32 ~
  rotate_b:      be_f32 ~
  angle_u:       be_f32 ~
  rotate_c:      be_f32 ~
  scale_d:       be_f32 ~
  angle_v:       be_f32 ~
  position_x:    be_f32 ~
  position_y:    be_f32 ~
  scale_w:       be_f32 ~
  preview:       be_u64 ~
  poster:        be_u32 ~
  selection:     be_u64 ~
  current_time:  be_u32 ~
  track_id:      be_u32,
  ||{
    MvhdBox::M32(Mvhd32 {
      version_flags: version_flags,
      created_date:  created_date,
      modified_date: modified_date,
      scale:         scale,
      duration:      duration,
      speed:         speed,
      volume:        volume,
      scaleA:        scale_a,
      rotateB:       rotate_b,
      angleU:        angle_u,
      rotateC:       rotate_c,
      scaleD:        scale_d,
      angleV:        angle_v,
      positionX:     position_x,
      positionY:     position_y,
      scaleW:        scale_w,
      preview:       preview,
      poster:        poster,
      selection:     selection,
      current_time:  current_time,
      track_id:      track_id
    })
  }
  )
);

#[allow(non_snake_case)]
named!(mvhd64 <&[u8], MvhdBox>,
  chain!(
  version_flags: be_u32 ~
  created_date:  be_u64 ~
  modified_date: be_u64 ~
  scale:         be_u32 ~
  duration:      be_u64 ~
  speed:         be_f32 ~
  volume:        be_u16 ~ // actually a 2 bytes decimal
              take!(10) ~
  scale_a:       be_f32 ~
  rotate_b:      be_f32 ~
  angle_u:       be_f32 ~
  rotate_c:      be_f32 ~
  scale_d:       be_f32 ~
  angle_v:       be_f32 ~
  position_x:    be_f32 ~
  position_y:    be_f32 ~
  scale_w:       be_f32 ~
  preview:       be_u64 ~
  poster:        be_u32 ~
  selection:     be_u64 ~
  current_time:  be_u32 ~
  track_id:      be_u32,
  ||{
    MvhdBox::M64(Mvhd64 {
      version_flags: version_flags,
      created_date:  created_date,
      modified_date: modified_date,
      scale:         scale,
      duration:      duration,
      speed:         speed,
      volume:        volume,
      scaleA:        scale_a,
      rotateB:       rotate_b,
      angleU:        angle_u,
      rotateC:       rotate_c,
      scaleD:        scale_d,
      angleV:        angle_v,
      positionX:     position_x,
      positionY:     position_y,
      scaleW:        scale_w,
      preview:       preview,
      poster:        poster,
      selection:     selection,
      current_time:  current_time,
      track_id:      track_id
    })
  }
  )
);

#[derive(Debug,Clone)]
pub enum MvhdBox {
  M32(Mvhd32),
  M64(Mvhd64)
}

#[derive(Debug,Clone)]
pub enum MoovBox {
  Mdra,
  Dref,
  Cmov,
  Rmra,
  Iods,
  Mvhd(MvhdBox),
  Clip,
  Trak,
  Udta
}

#[derive(Debug)]
enum MP4BoxType {
  Ftyp,
  Moov,
  Mdat,
  Free,
  Skip,
  Wide,
  Mdra,
  Dref,
  Cmov,
  Rmra,
  Iods,
  Mvhd,
  Clip,
  Trak,
  Udta,
  Unknown
}

#[derive(Debug)]
struct MP4BoxHeader {
  length: u32,
  tag:    MP4BoxType
}

named!(brand_name<&[u8],&str>, map_res!(take!(4), str::from_utf8));

named!(filetype_parser<&[u8], FileType>,
  chain!(
    m: brand_name          ~
    v: take!(4)            ~
    c: many0!(brand_name)  ,
    ||{ FileType{ major_brand: m, major_brand_version:v, compatible_brands: c } }
  )
);

fn mvhd_box(input:&[u8]) -> IResult<&[u8],MvhdBox> {
  if input.len() < 100 {
    Incomplete(Needed::Size(100))
  } else if input.len() == 100 {
    mvhd32(input)
  } else if input.len() == 112 {
    mvhd64(input)
  } else {
    Error(Position(ErrorKind::Custom(32),input))
  }
}

fn unknown_box_type(input:&[u8]) -> IResult<&[u8], MP4BoxType> {
  Done(input, MP4BoxType::Unknown)
}

//named!(box_type<&[u8], MP4BoxType>,
fn box_type(input: &[u8]) -> IResult<&[u8], MP4BoxType, u32> {
  alt!(input,
    tag!("ftyp") => { |_| MP4BoxType::Ftyp } |
    tag!("moov") => { |_| MP4BoxType::Moov } |
    tag!("mdat") => { |_| MP4BoxType::Mdat } |
    tag!("free") => { |_| MP4BoxType::Free } |
    tag!("skip") => { |_| MP4BoxType::Skip } |
    tag!("wide") => { |_| MP4BoxType::Wide } |
    unknown_box_type
  )
}

// warning, an alt combinator with 9 branches containing a tag combinator
// can make the compilation very slow. Use functions as sub parsers,
// or split into multiple alt! parsers if it gets slow
named!(moov_type<&[u8], MP4BoxType>,
  alt!(
    tag!("mdra") => { |_| MP4BoxType::Mdra } |
    tag!("dref") => { |_| MP4BoxType::Dref } |
    tag!("cmov") => { |_| MP4BoxType::Cmov } |
    tag!("rmra") => { |_| MP4BoxType::Rmra } |
    tag!("iods") => { |_| MP4BoxType::Iods } |
    tag!("mvhd") => { |_| MP4BoxType::Mvhd } |
    tag!("clip") => { |_| MP4BoxType::Clip } |
    tag!("trak") => { |_| MP4BoxType::Trak } |
    tag!("udta") => { |_| MP4BoxType::Udta }
  )
);

named!(box_header<&[u8],MP4BoxHeader>,
  chain!(
    length: be_u32 ~
    tag: box_type  ,
    || { MP4BoxHeader{ length: length, tag: tag} }
  )
);

named!(moov_header<&[u8],MP4BoxHeader>,
  chain!(
    length: be_u32 ~
    tag: moov_type  ,
    || { MP4BoxHeader{ length: length, tag: tag} }
  )
);

enum MP4State {
  Main,
  Moov,
  Mvhd
}

pub struct MP4Consumer {
  state:      MP4State,
  moov_bytes: usize,
  c_state:    ConsumerState<usize, (), Move>
}

impl MP4Consumer {
  fn new() -> MP4Consumer {
    MP4Consumer { state: MP4State::Main, moov_bytes: 0, c_state: ConsumerState::Continue(Move::Consume(0)) }
  }

  fn consume_main(&mut self, input: Input<&[u8]>) -> ConsumerState<usize, (), Move> {
    //println!("\nparsing box header:\n{}", input.to_hex(8));
    match input {
      Input::Empty | Input::Eof(None) => ConsumerState::Continue(Move::Consume(0)),
      Input::Element(sl) |  Input::Eof(Some(sl)) => {
        match box_header(sl) {
          Done(i, header) => {
            match header.tag {
              MP4BoxType::Ftyp    => {
                println!("-> FTYP");
                match filetype_parser(&i[0..(header.length as usize - 8)]) {
                  Done(_, filetype_header) => {
                    println!("filetype header: {:?}", filetype_header);
                    //return ConsumerState::Await(header.length as usize, header.length as usize - 8);
                    return ConsumerState::Continue(Move::Consume(0));
                  }
                  Error(a) => {
                    println!("ftyp parsing error: {:?}", a);
                    assert!(false);
                    return ConsumerState::Error(());
                  },
                  Incomplete(_) => {
                    println!("ftyp incomplete -> await: {}", sl.len());
                    return ConsumerState::Continue(Move::Consume(0));
                    //return ConsumerState::Await(0, input.len() + 100);
                  }
                }
              },
              MP4BoxType::Moov    => {
                println!("-> MOOV");
                self.state = MP4State::Moov;
                self.moov_bytes = header.length as usize - 8;
                return ConsumerState::Continue(Move::Consume(0));
                //return ConsumerState::Await(input.len() - i.len(), header.length as usize);
              },
              MP4BoxType::Mdat    => println!("-> MDAT"),
              MP4BoxType::Free    => println!("-> FREE"),
              MP4BoxType::Skip    => println!("-> SKIP"),
              MP4BoxType::Wide    => println!("-> WIDE"),
              MP4BoxType::Unknown => {
                println!("-> UNKNOWN");
                println!("bytes:\n{}", (sl).to_hex(8));
              },
              _                   => { println!("invalid"); return ConsumerState::Error(())}
            }
            // current producer position is at input.len()
            // I consumed input.len() - i.len() = 8
            // I want to advance from header.length()
            // offset to my new position: -input.len() + (input.len() - i.len()) + header.len() == header.len() - i.len()
            //return ConsumerState::Seek(input.len() - i.len(), SeekFrom::Current((header.length as usize - i.len() as usize - 8) as i64), 100);
            return ConsumerState::Continue(Move::Seek(SeekFrom::Current((header.length as usize - i.len() as usize - 8) as i64)))
          },
          Error(a) => {
            println!("mp4 parsing error: {:?}", a);
            assert!(false);
            return ConsumerState::Error(());
          },
<<<<<<< HEAD
          Incomplete(i) => {
            // FIXME: incomplete should send the required size
            println!("mp4 incomplete -> await: {}", sl.len());
            //return ConsumerState::Await(0, input.len() + 100);
            return ConsumerState::Continue(Move::Await(i));
          }
        }
=======
          _                   => { println!("invalid"); return ConsumerState::ConsumerError(0); }
        }

        // current producer position is at input.len()
        // I consumed input.len() - i.len() = 8
        // I want to advance from header.length()
        // offset to my new position: -input.len() + (input.len() - i.len()) + header.len() == header.len() - i.len()
        ConsumerState::Seek(input.len() - i.len(), SeekFrom::Current((header.length as usize - i.len() as usize - 8) as i64), 100)
      },
      Error(a) => {
        println!("mp4 parsing error: {:?}", a);
        assert!(false);

        ConsumerState::ConsumerError(0)
      },
      Incomplete(_) => {
        // FIXME: incomplete should send the required size
        println!("mp4 incomplete -> await: {}", input.len());

        ConsumerState::Await(0, input.len() + 100)
>>>>>>> 469e75dd
      }
    }
  }

  fn consume_moov(&mut self, input: Input<&[u8]>) -> ConsumerState<usize, (), Move> {
    //println!("\nparsing moov box(remaining {} bytes):\n{}", self.moov_bytes, input.to_hex(8));
    match input {
      Input::Empty | Input::Eof(None) => return ConsumerState::Continue(Move::Consume(0)),
      Input::Element(sl) |  Input::Eof(Some(sl)) => {
        if self.moov_bytes == 0 {
          //println!("finished parsing moov atom, continuing with main parser");
          self.state = MP4State::Main;
          return ConsumerState::Continue(Move::Consume(0));
        }
        match moov_header(sl) {
          Done(i, header) => {
            match header.tag {
              MP4BoxType::Mvhd    => {
                println!("-> MVHD");
                self.state = MP4State::Mvhd;
                // TODO: check for overflow here
                self.moov_bytes = self.moov_bytes - (sl.len() - i.len());
                return ConsumerState::Continue(Move::Consume(sl.len() - i.len()));
              },
              MP4BoxType::Wide    => println!("-> WIDE"),
              MP4BoxType::Mdra    => println!("-> MDRA"),
              MP4BoxType::Dref    => println!("-> DREF"),
              MP4BoxType::Cmov    => println!("-> CMOV"),
              MP4BoxType::Rmra    => println!("-> RMRA"),
              MP4BoxType::Iods    => println!("-> IODS"),
              MP4BoxType::Clip    => println!("-> CLIP"),
              MP4BoxType::Trak    => println!("-> TRAK"),
              MP4BoxType::Udta    => println!("-> UDTA"),
              MP4BoxType::Unknown => println!("-> MOOV UNKNOWN"),
              _                   => { println!("invalid header here: {:?}", header.tag); return ConsumerState::Error(());}
            };
            // TODO: check for overflow here
            self.moov_bytes = self.moov_bytes - header.length as usize;
            return ConsumerState::Continue(Move::Seek(SeekFrom::Current((header.length as usize - i.len() as usize - 8) as i64)));
          },
          Error(a) => {
            println!("moov parsing error: {:?}", a);
            assert!(false);
            return ConsumerState::Error(());
          },
<<<<<<< HEAD
          Incomplete(i) => {
            println!("moov incomplete -> await: {}", sl.len());
            return ConsumerState::Continue(Move::Await(i));
          }
        }

=======
          MP4BoxType::Wide    => println!("-> WIDE"),
          MP4BoxType::Mdra    => println!("-> MDRA"),
          MP4BoxType::Dref    => println!("-> DREF"),
          MP4BoxType::Cmov    => println!("-> CMOV"),
          MP4BoxType::Rmra    => println!("-> RMRA"),
          MP4BoxType::Iods    => println!("-> IODS"),
          MP4BoxType::Clip    => println!("-> CLIP"),
          MP4BoxType::Trak    => println!("-> TRAK"),
          MP4BoxType::Udta    => println!("-> UDTA"),
          MP4BoxType::Unknown => println!("-> MOOV UNKNOWN"),
          _                   => { println!("invalid header here: {:?}", header.tag); return ConsumerState::ConsumerError(0); }
        }
        // TODO: check for overflow here
        self.moov_bytes = self.moov_bytes - header.length as usize;

        ConsumerState::Seek(input.len() - i.len(), SeekFrom::Current((header.length as usize - i.len() as usize - 8) as i64), 100)
      },
      Error(a) => {
        println!("moov parsing error: {:?}", a);
        assert!(false);

        ConsumerState::ConsumerError(0)
      },
      Incomplete(_) => {
        println!("moov incomplete -> await: {}", input.len());

        ConsumerState::Await(0, input.len() + 100)
>>>>>>> 469e75dd
      }
    };
  }

/*
  pub fn consume_mvhd(&mut self, input: Input<&[u8]>) -> ConsumerState<usize, (), Move> {
    //println!("parsing mvhd box(remaining moov bytes:{}):\n{}", self.moov_bytes, input.to_hex(8));
    match mvhd_box(input) {
      Done(i, movie_header) => {
        println!("correctly parsed movie header: {:?}", movie_header);
        self.state = MP4State::Moov;
        //TODO: check for overflow here
        self.moov_bytes = self.moov_bytes - (input.len() - i.len());
<<<<<<< HEAD
        return ConsumerState::Continue(Move::Consume(input.offset(i)));
=======

        ConsumerState::Await(input.len() - i.len(), 100)
>>>>>>> 469e75dd
      },
      Error(a) => {
        println!("mvhd parsing error: {:?}", a);
        assert!(false);
<<<<<<< HEAD
        return ConsumerState::Error(());
=======

        ConsumerState::ConsumerError(0)
>>>>>>> 469e75dd
      },
      Incomplete(i) => {
        println!("mvhd incomplete -> await: {}", input.len());
<<<<<<< HEAD
        //return ConsumerState::Await(0, input.len() + 100);
        return ConsumerState::Continue(Move::Await(i));
=======

        ConsumerState::Await(0, input.len() + 100)
>>>>>>> 469e75dd
      }
    }
  }
*/
}

consumer_from_parser!(MvhdConsumer<MvhdBox>, mvhd_box);

impl<'a> Consumer<&'a[u8], usize, (), Move> for MP4Consumer {
  fn handle(&mut self, input: Input<&[u8]>) -> &ConsumerState<usize, (), Move> {
    match self.state {
      MP4State::Main => {
        self.c_state = self.consume_main(input);
      },
      MP4State::Moov => {
        self.c_state = self.consume_moov(input);
      },
      MP4State::Mvhd => {
        let mut c = MvhdConsumer{ state:ConsumerState::Continue(Move::Consume(0)) };
        self.c_state = c.handle(input).flat_map(|m, _| {
          self.state = MP4State::Moov;
          ConsumerState::Continue(m)
        });
        /*self.c_state = match c.handle(input) {
          &ConsumerState::Error(())   => ConsumerState::Error(()),
          &ConsumerState::Continue(ref c) => ConsumerState::Continue(*c),
          &ConsumerState::Done(ref m,_)   => {
            self.state = MP4State::Moov;
            ConsumerState::Continue(*m)
          }
        }*/
      }
    };
    &self.c_state
  }

  fn state(&self) -> &ConsumerState<usize, (), Move> {
    &self.c_state
  }
}

#[allow(unused_must_use)]
fn explore_mp4_file(filename: &str) {
  FileProducer::new(filename, 400).map(|producer: FileProducer| {
    println!("file producer created for {}", filename);
    let mut p = producer;
    let mut c = MP4Consumer{state: MP4State::Main, moov_bytes: 0, c_state: ConsumerState::Continue(Move::Consume(0))};
    //c.run(&mut p);
    while let &ConsumerState::Continue(_) = p.apply(&mut c) {
    }

    //assert!(false);
  });
}

/*
#[test]
fn file_test() {
  explore_mp4_file("./small.mp4");
}


#[test]
fn bunny_test() {
  //explore_mp4_file("bigbuckbunny.mp4");
}
*/

<|MERGE_RESOLUTION|>--- conflicted
+++ resolved
@@ -389,7 +389,6 @@
             assert!(false);
             return ConsumerState::Error(());
           },
-<<<<<<< HEAD
           Incomplete(i) => {
             // FIXME: incomplete should send the required size
             println!("mp4 incomplete -> await: {}", sl.len());
@@ -397,28 +396,6 @@
             return ConsumerState::Continue(Move::Await(i));
           }
         }
-=======
-          _                   => { println!("invalid"); return ConsumerState::ConsumerError(0); }
-        }
-
-        // current producer position is at input.len()
-        // I consumed input.len() - i.len() = 8
-        // I want to advance from header.length()
-        // offset to my new position: -input.len() + (input.len() - i.len()) + header.len() == header.len() - i.len()
-        ConsumerState::Seek(input.len() - i.len(), SeekFrom::Current((header.length as usize - i.len() as usize - 8) as i64), 100)
-      },
-      Error(a) => {
-        println!("mp4 parsing error: {:?}", a);
-        assert!(false);
-
-        ConsumerState::ConsumerError(0)
-      },
-      Incomplete(_) => {
-        // FIXME: incomplete should send the required size
-        println!("mp4 incomplete -> await: {}", input.len());
-
-        ConsumerState::Await(0, input.len() + 100)
->>>>>>> 469e75dd
       }
     }
   }
@@ -464,42 +441,11 @@
             assert!(false);
             return ConsumerState::Error(());
           },
-<<<<<<< HEAD
           Incomplete(i) => {
             println!("moov incomplete -> await: {}", sl.len());
             return ConsumerState::Continue(Move::Await(i));
           }
         }
-
-=======
-          MP4BoxType::Wide    => println!("-> WIDE"),
-          MP4BoxType::Mdra    => println!("-> MDRA"),
-          MP4BoxType::Dref    => println!("-> DREF"),
-          MP4BoxType::Cmov    => println!("-> CMOV"),
-          MP4BoxType::Rmra    => println!("-> RMRA"),
-          MP4BoxType::Iods    => println!("-> IODS"),
-          MP4BoxType::Clip    => println!("-> CLIP"),
-          MP4BoxType::Trak    => println!("-> TRAK"),
-          MP4BoxType::Udta    => println!("-> UDTA"),
-          MP4BoxType::Unknown => println!("-> MOOV UNKNOWN"),
-          _                   => { println!("invalid header here: {:?}", header.tag); return ConsumerState::ConsumerError(0); }
-        }
-        // TODO: check for overflow here
-        self.moov_bytes = self.moov_bytes - header.length as usize;
-
-        ConsumerState::Seek(input.len() - i.len(), SeekFrom::Current((header.length as usize - i.len() as usize - 8) as i64), 100)
-      },
-      Error(a) => {
-        println!("moov parsing error: {:?}", a);
-        assert!(false);
-
-        ConsumerState::ConsumerError(0)
-      },
-      Incomplete(_) => {
-        println!("moov incomplete -> await: {}", input.len());
-
-        ConsumerState::Await(0, input.len() + 100)
->>>>>>> 469e75dd
       }
     };
   }
@@ -513,32 +459,17 @@
         self.state = MP4State::Moov;
         //TODO: check for overflow here
         self.moov_bytes = self.moov_bytes - (input.len() - i.len());
-<<<<<<< HEAD
         return ConsumerState::Continue(Move::Consume(input.offset(i)));
-=======
-
-        ConsumerState::Await(input.len() - i.len(), 100)
->>>>>>> 469e75dd
       },
       Error(a) => {
         println!("mvhd parsing error: {:?}", a);
         assert!(false);
-<<<<<<< HEAD
         return ConsumerState::Error(());
-=======
-
-        ConsumerState::ConsumerError(0)
->>>>>>> 469e75dd
       },
       Incomplete(i) => {
         println!("mvhd incomplete -> await: {}", input.len());
-<<<<<<< HEAD
         //return ConsumerState::Await(0, input.len() + 100);
         return ConsumerState::Continue(Move::Await(i));
-=======
-
-        ConsumerState::Await(0, input.len() + 100)
->>>>>>> 469e75dd
       }
     }
   }
